--- conflicted
+++ resolved
@@ -86,18 +86,12 @@
 /// Pure function that returns new translation and velocity based on the current translation,
 /// velocity, and rotation.
 ///
-<<<<<<< HEAD
-#[allow(clippy::too_many_arguments)]
 /// If `on_hit` returns with `SlideOutput::skip_slide` set to true then the `collider` will not slide during that iteration.
 ///
 /// Keeping this as `pub(crate)` for now so I can keep `Slide` and `SlideOutput` as `pub(crate)`.
 /// This is so we can get warnings about unused types/properties which is very useful when deciding whether
 /// or not it's safe to delete stuff.
 pub(crate) fn move_and_slide(
-=======
-/// If `on_hit` returns `false` then the body will not slide during that iteration.
-pub fn move_and_slide(
->>>>>>> 907199e3
     spatial_query: &SpatialQuery,
     collider: &Collider,
     mut translation: Vec3,
