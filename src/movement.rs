--- conflicted
+++ resolved
@@ -37,12 +37,12 @@
 }
 
 impl Character {
-    /// Launch the character, clearing the grounded state if launched away from the `floor` normal.
+    /// Launch the character, clearing the grounded state if launched away from the `ground` normal.
     pub fn launch(&mut self, impulse: Vec3) {
-        if let Some(floor) = self.floor {
-            // Clear grounded if launched away from the floor
-            if floor.dot(impulse) > 0.0 {
-                self.floor = None;
+        if let Some(ground) = self.ground {
+            // Clear grounded if launched away from the ground
+            if ground.dot(impulse) > 0.0 {
+                self.ground = None;
             }
         }
 
@@ -56,9 +56,9 @@
         self.launch(self.up * impulse + self.up * -down);
     }
 
-    /// Returns `true` if the character is standing on the floor.
+    /// Returns `true` if the character is standing on the ground.
     pub fn grounded(&self) -> bool {
-        self.floor.is_some()
+        self.ground.is_some()
     }
 }
 
@@ -98,16 +98,8 @@
     let main_camera_transform = main_camera.into_inner();
     for (entity, actions, mut transform, mut character, collider, layers) in &mut q_kcc {
         if actions.action::<Jump>().state() == ActionState::Fired {
-<<<<<<< HEAD
-            if character.ground.take().is_some() {
-                // Override downard velocity
-                let down_vel = character.velocity.dot(*character.up).min(0.0);
-                let jump_impulse = character.up * (EXAMPLE_JUMP_IMPULSE - down_vel);
-                character.velocity += jump_impulse;
-=======
             if character.grounded() {
                 character.jump(EXAMPLE_JUMP_IMPULSE);
->>>>>>> 71447f1d
             }
         }
 
