use std::f32::consts::PI;

use avian3d::prelude::{
    Collider, CollisionLayers, RigidBody, Sensor, SpatialQuery, SpatialQueryFilter,
};
use bevy::prelude::*;
use bevy_enhanced_input::prelude::{ActionState, Actions};

use crate::{
    camera::MainCamera,
    character::*,
    input::{self, DefaultContext, Jump},
    move_and_slide::*,
};

// @todo: we should probably move all of this into an example file, then make the project a lib instead of a bin.

pub struct KCCPlugin;

impl Plugin for KCCPlugin {
    fn build(&self, app: &mut App) {
        app.add_systems(FixedUpdate, movement);
    }
}

#[derive(Component)]
#[require(
    RigidBody = RigidBody::Kinematic,
    Collider = Capsule3d::new(EXAMPLE_CHARACTER_RADIUS, EXAMPLE_CHARACTER_CAPSULE_LENGTH),
)]
pub struct Character {
    velocity: Vec3,
    floor: Option<Dir3>,
    up: Dir3,
}

impl Character {
    /// Launch the character, clearing the grounded state if launched away from the `floor` normal.
    pub fn launch(&mut self, impulse: Vec3) {
        if let Some(floor) = self.floor {
            // Clear grounded if launched away from the floor
            if floor.dot(impulse) > 0.0 {
                self.floor = None;
            }
        }

        self.velocity += impulse
    }

    /// Launch the character on the `up` axis, overriding the downward velocity.
    pub fn jump(&mut self, impulse: f32) {
        // Override downward velocity
        let down = self.velocity.dot(*self.up).min(0.0);
        self.launch(self.up * impulse + self.up * -down);
    }

    /// Returns `true` if the character is standing on the floor.
    pub fn grounded(&self) -> bool {
        self.floor.is_some()
    }
}

impl Default for Character {
    fn default() -> Self {
        Self {
            velocity: Vec3::ZERO,
            floor: None,
            up: Dir3::Y,
        }
    }
}

// Marker component used to freeze player movement when the main camera is in fly-mode.
// This shouldn't be strictly necessary if we figure out how to properly layer InputContexts.
#[derive(Component)]
pub struct Frozen;

fn movement(
    mut q_kcc: Query<
        (
            Entity,
            &Actions<DefaultContext>,
            &mut Transform,
            &mut Character,
            &Collider,
            &CollisionLayers,
        ),
        Without<Frozen>,
    >,
    main_camera: Single<&Transform, (With<MainCamera>, Without<Character>)>,
    sensors: Query<Entity, With<Sensor>>,
    time: Res<Time>,
    spatial_query: SpatialQuery,
) {
    let main_camera_transform = main_camera.into_inner();
    for (entity, actions, mut transform, mut character, collider, layers) in &mut q_kcc {
        if actions.action::<Jump>().state() == ActionState::Fired {
<<<<<<< HEAD
            if character.floor.take().is_some() {
                // Override downard velocity
                let down_vel = character.velocity.dot(*character.up).min(0.0);
                let jump_impulse = character.up * (EXAMPLE_JUMP_IMPULSE - down_vel);
                character.velocity += jump_impulse;
=======
            if character.grounded() {
                character.jump(EXAMPLE_JUMP_IMPULSE);
>>>>>>> 00e61b9c
            }
        }

        // Get the raw 2D input vector
        let input_vec = actions.action::<input::Move>().value().as_axis2d();

<<<<<<< HEAD
        // Extract just the yaw from the camera rotation
        let camera_yaw = main_camera_transform.rotation.to_euler(EulerRot::YXZ).0;
        let yaw_rotation = Quat::from_rotation_y(camera_yaw);

        // Rotate the movement direction vector by only the camera's yaw
        let direction = yaw_rotation * Vec3::new(input_vec.x, 0.0, -input_vec.y);
=======
        // Rotate the movement direction vector by the camera's yaw
        let direction = main_camera_transform.rotation * Vec3::new(input_vec.x, 0.0, -input_vec.y);
>>>>>>> 00e61b9c

        let max_acceleration = match character.floor {
            Some(_) => {
                let friction = friction(character.velocity, EXAMPLE_FRICTION, time.delta_secs());
                character.velocity += friction;

                EXAMPLE_FLOOR_ACCELERATION
            }
            None => {
                // Apply gravity when not grounded
                let gravity = character.up * -EXAMPLE_GRAVITY * time.delta_secs();
                character.velocity += gravity;

                EXAMPLE_AIR_ACCELERATION
            }
        };

        // accelerate in the movement direction
        let acceleration = acceleration(
            character.velocity,
            direction,
            max_acceleration,
            EXAMPLE_MOVEMENT_SPEED,
            time.delta_secs(),
        );
        character.velocity += acceleration;

        let rotation = transform.rotation;

        // Filter out the character entity as well as any entities not in the character's collision filter
        let mut filter = SpatialQueryFilter::default()
            .with_excluded_entities([entity])
            .with_mask(layers.filters);

        // Also filter out sensor entities
        filter.excluded_entities.extend(sensors);

        let config = MoveAndSlideConfig::default();

        // We need to store the new ground for the ground check to work properly
        let mut new_floor = None;

        if let Some(move_and_slide_result) = move_and_slide(
            &spatial_query,
            &collider,
            transform.translation,
            character.velocity,
            rotation,
            config,
            &filter,
            time.delta_secs(),
            |movement| {
                let walkable = is_walkable(
                    movement.hit_data.normal1,
                    character.up,
                    EXAMPLE_WALKABLE_ANGLE,
                );

                if walkable {
                    // Dir3::new won't be Err since we have already checked if it's walkable
                    new_floor = Some(Dir3::new(movement.hit_data.normal1).unwrap());
                }

                let grounded = character.floor.is_some() || new_floor.is_some();

                // In order to try step up we need to be grounded and hitting a "wall".
                if walkable || !grounded {
                    return true;
                }

                let horizontal_normal = movement
                    .hit_data
                    .normal1
                    .reject_from_normalized(*character.up)
                    .normalize_or_zero();

                // This is necessary for capsule colliders since the normal angle changes depending on
                // how far out on a ledge the character is standing
                let a = 1.0 - EXAMPLE_WALKABLE_ANGLE.cos();
                let min_inward_distance = EXAMPLE_CHARACTER_RADIUS * a;

                // Step into the hit normal alil bit, this helps with the capsule collider.
                // Cylinders don't need this since they have a flat bottom.
                let inward = min_inward_distance + config.epsilon * PI;

                // Step a lil bit less forward to account for stepping into the hit normal
                let forward = (movement.remaining_motion - inward).max(0.0);

                let step_motion = movement.direction * forward - horizontal_normal * inward;

                let Some((step_offset, step_hit)) = try_climb_step(
                    &spatial_query,
                    &collider,
                    *movement.translation,
                    step_motion,
                    rotation,
                    character.up,
                    EXAMPLE_STEP_HEIGHT + EXAMPLE_FLOOR_CHECK_DISTANCE,
                    config.epsilon,
                    &filter,
                ) else {
                    // Can't stand here, slide instead
                    return true;
                };

                if !is_walkable(step_hit.normal1, character.up, EXAMPLE_WALKABLE_ANGLE) {
                    return true;
                }

                // Make sure velocity is not upwards after stepping. This is because if 
                // we're a capsule, the roundness of it will cause an upward velocity, 
                // giving us a launching up effect that we don't want.
                let up_vel = movement.translation.dot(*character.up).max(0.0);
                *movement.velocity -= character.up * up_vel;

                // We need to override the translation here because the we stepped up
                *movement.translation = step_offset;

                new_floor = Some(Dir3::new(step_hit.normal1).unwrap());

                // Subtract the stepped distance from remaining time to avoid moving further
                let move_time = (forward + inward) * time.delta_secs();
                *movement.remaining_time = (*movement.remaining_time - move_time).max(0.0);

                // Successfully stepped, don't slide this iteration
                false
            },
        ) {
            transform.translation = move_and_slide_result.new_translation;
            character.velocity = move_and_slide_result.new_velocity;
        }

        if character.floor.is_some() && new_floor.is_none() {
            if let Some((movement, hit)) = floor_check(
                &collider,
                &config,
                transform.translation,
                character.up,
                rotation,
                &spatial_query,
                &filter,
                EXAMPLE_FLOOR_CHECK_DISTANCE,
                EXAMPLE_WALKABLE_ANGLE,
            ) {
                transform.translation -= movement * character.up;
                new_floor = Some(Dir3::new(hit.normal1).unwrap());
            }
        }

        character.floor = new_floor;
    }
}

/// This is a simple example inspired by Quake, users are expected to bring their own logic for acceleration.
#[must_use]
fn acceleration(
    velocity: Vec3,
    direction: impl TryInto<Dir3>,
    max_acceleration: f32,
    target_speed: f32,
    delta: f32,
) -> Vec3 {
    let Ok(direction) = direction.try_into() else {
        return Vec3::ZERO;
    };

    // Current speed in the desired direction.
    let current_speed = velocity.dot(*direction);

    // No acceleration is needed if current speed exceeds target.
    if current_speed >= target_speed {
        return Vec3::ZERO;
    }

    // Clamp to avoid acceleration past the target speed.
    let accel_speed = f32::min(target_speed - current_speed, max_acceleration * delta);

    direction * accel_speed
}

/// Constant acceleration in the opposite direction of velocity.
#[must_use]
pub fn friction(velocity: Vec3, friction: f32, delta: f32) -> Vec3 {
    let speed_sq = velocity.length_squared();

    if speed_sq < 1e-4 {
        return Vec3::ZERO;
    }

    let factor = f32::exp(-friction / speed_sq.sqrt() * delta);

    -velocity * (1.0 - factor)
}<|MERGE_RESOLUTION|>--- conflicted
+++ resolved
@@ -95,33 +95,20 @@
     let main_camera_transform = main_camera.into_inner();
     for (entity, actions, mut transform, mut character, collider, layers) in &mut q_kcc {
         if actions.action::<Jump>().state() == ActionState::Fired {
-<<<<<<< HEAD
-            if character.floor.take().is_some() {
-                // Override downard velocity
-                let down_vel = character.velocity.dot(*character.up).min(0.0);
-                let jump_impulse = character.up * (EXAMPLE_JUMP_IMPULSE - down_vel);
-                character.velocity += jump_impulse;
-=======
             if character.grounded() {
                 character.jump(EXAMPLE_JUMP_IMPULSE);
->>>>>>> 00e61b9c
             }
         }
 
         // Get the raw 2D input vector
         let input_vec = actions.action::<input::Move>().value().as_axis2d();
 
-<<<<<<< HEAD
         // Extract just the yaw from the camera rotation
         let camera_yaw = main_camera_transform.rotation.to_euler(EulerRot::YXZ).0;
         let yaw_rotation = Quat::from_rotation_y(camera_yaw);
 
         // Rotate the movement direction vector by only the camera's yaw
         let direction = yaw_rotation * Vec3::new(input_vec.x, 0.0, -input_vec.y);
-=======
-        // Rotate the movement direction vector by the camera's yaw
-        let direction = main_camera_transform.rotation * Vec3::new(input_vec.x, 0.0, -input_vec.y);
->>>>>>> 00e61b9c
 
         let max_acceleration = match character.floor {
             Some(_) => {
