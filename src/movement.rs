use std::f32::consts::PI;

use avian3d::prelude::{
    Collider, CollisionLayers, RigidBody, Sensor, SpatialQuery, SpatialQueryFilter,
};
use bevy::prelude::*;
use bevy_enhanced_input::prelude::{ActionState, Actions};

use crate::{
    camera::MainCamera,
    character::*,
    input::{self, DefaultContext, Jump},
    move_and_slide::*,
};

// @todo: we should probably move all of this into an example file, then make the project a lib instead of a bin.

pub struct KCCPlugin;

impl Plugin for KCCPlugin {
    fn build(&self, app: &mut App) {
        app.add_systems(FixedUpdate, movement);
        app.add_systems(Update, jump_input);
    }
}

#[derive(Component)]
#[require(
    RigidBody = RigidBody::Kinematic,
    Collider = Capsule3d::new(EXAMPLE_CHARACTER_RADIUS, EXAMPLE_CHARACTER_CAPSULE_LENGTH),
)]
pub struct Character {
    velocity: Vec3,
    ground: Option<Dir3>,
    up: Dir3,
}

impl Character {
    /// Launch the character, clearing the grounded state if launched away from the `ground` normal.
    pub fn launch(&mut self, impulse: Vec3) {
        if let Some(ground) = self.ground {
            // Clear grounded if launched away from the ground
            if ground.dot(impulse) > 0.0 {
                self.ground = None;
            }
        }

        self.velocity += impulse
    }

    /// Launch the character on the `up` axis, overriding the downward velocity.
    pub fn jump(&mut self, impulse: f32) {
        // Override downward velocity
        let down = self.velocity.dot(*self.up).min(0.0);
        self.launch(self.up * impulse + self.up * -down);
    }

    /// Returns `true` if the character is standing on the ground.
    pub fn grounded(&self) -> bool {
        self.ground.is_some()
    }
}

impl Default for Character {
    fn default() -> Self {
        Self {
            velocity: Vec3::ZERO,
            ground: None,
            up: Dir3::Y,
        }
    }
}

// Marker component used to freeze player movement when the main camera is in fly-mode.
// This shouldn't be strictly necessary if we figure out how to properly layer InputContexts.
#[derive(Component)]
pub struct Frozen;

fn jump_input(mut query: Query<(&mut Character, &Actions<DefaultContext>)>) {
    for (mut character, actions) in &mut query {
        if character.grounded() && actions.action::<Jump>().state() == ActionState::Fired {
            character.jump(EXAMPLE_JUMP_IMPULSE);
        }
    }
}

fn movement(
    mut q_kcc: Query<
        (
            Entity,
            &Actions<DefaultContext>,
            &mut Transform,
            &mut Character,
            &Collider,
            &CollisionLayers,
            Has<Sensor>,
        ),
        Without<Frozen>,
    >,
    main_camera: Single<&Transform, (With<MainCamera>, Without<Character>)>,
    sensors: Query<Entity, With<Sensor>>,
    time: Res<Time>,
    spatial_query: SpatialQuery,
) {
    let main_camera_transform = main_camera.into_inner();
    for (entity, actions, mut transform, mut character, collider, layers, has_sensor) in &mut q_kcc
    {
        if actions.action::<Jump>().state() == ActionState::Fired {
            if character.grounded() {
                character.jump(EXAMPLE_JUMP_IMPULSE);
            }
        }

        // Get the raw 2D input vector
        let input_vec = actions.action::<input::Move>().value().as_axis2d();

        // Extract just the yaw from the camera rotation
        let camera_yaw = main_camera_transform.rotation.to_euler(EulerRot::YXZ).0;
        let yaw_rotation = Quat::from_rotation_y(camera_yaw);

        // Rotate the movement direction vector by only the camera's yaw
        let direction = yaw_rotation * Vec3::new(input_vec.x, 0.0, -input_vec.y);

        let max_acceleration = match character.ground {
            Some(_) => {
                let friction = friction(character.velocity, EXAMPLE_FRICTION, time.delta_secs());
                character.velocity += friction;

                EXAMPLE_GROUND_ACCELERATION
            }
            None => {
                // Apply gravity when not grounded
                let gravity = character.up * -EXAMPLE_GRAVITY * time.delta_secs();
                character.velocity += gravity;

                EXAMPLE_AIR_ACCELERATION
            }
        };

        // accelerate in the movement direction
        let mut move_accel = acceleration(
            character.velocity,
            direction,
            max_acceleration,
            EXAMPLE_MOVEMENT_SPEED,
            time.delta_secs(),
        );

        // We can skip everything if the character has a sensor component
        if has_sensor {
            character.velocity += move_accel;
            transform.translation += character.velocity * time.delta_secs();

            continue;
        }

        // Filter out the character entity as well as any entities not in the character's collision filter
        let mut filter = SpatialQueryFilter::default()
            .with_excluded_entities([entity])
            .with_mask(layers.filters);

        // Also filter out sensor entities
        filter.excluded_entities.extend(sensors);

        let config = MoveAndSlideConfig::default();

        // We need to store the new ground for the ground check to work properly
        let mut new_ground = None;

        if let Some(ground) = character.ground {
            // Project acceleration on the ground plane
            move_accel = project_motion_on_ground(move_accel, *ground, character.up);
        }

        // Sweep in the movement direction to find a plane to project acceleration on
        if let Ok((direction, max_distance)) = Dir3::new_and_length(move_accel * time.delta_secs())
        {
            if let Some((safe_distance, hit)) = sweep_check(
                collider,
                config.epsilon,
                transform.translation,
                direction,
                max_distance,
                transform.rotation,
                &spatial_query,
                &filter,
            ) {
                // Move to the hit point
                transform.translation += direction * safe_distance;

                if is_walkable(hit.normal1, character.up, EXAMPLE_WALKABLE_ANGLE) {
                    new_ground = Some(Dir3::new(hit.normal1).unwrap());

                    // If the ground is walkable, project motion on ground plane
                    move_accel = project_motion_on_ground(move_accel, hit.normal1, character.up);
                } else if let Some(step_result) = try_step_up_on_hit(
                    collider,
                    transform.translation,
                    transform.rotation,
                    character.up,
                    hit.normal1,
                    direction,
                    max_distance - safe_distance,
                    config.epsilon,
                    &spatial_query,
                    &filter,
                    time.delta_secs(),
                ) {
                    new_ground = Some(Dir3::new(step_result.normal).unwrap());

                    transform.translation = step_result.translation;
                } else {
                    // If the ground is not walkable, project motion on wall plane
                    move_accel = project_motion_on_wall(move_accel, hit.normal1, character.up);
                }
            }
        }

        character.velocity += move_accel;

        let move_result = move_and_slide(
            &spatial_query,
            &collider,
            transform.translation,
            character.velocity,
            transform.rotation,
            config,
            &filter,
            time.delta_secs(),
            |hit| {
                if is_walkable(hit.hit_data.normal1, character.up, EXAMPLE_WALKABLE_ANGLE) {
                    new_ground = Some(Dir3::new(hit.hit_data.normal1).unwrap());

                    // Avoid sliding down slopes when just landing
                    if !character.grounded() {
                        *hit.velocity = project_motion_on_ground(
                            *hit.velocity,
                            hit.hit_data.normal1,
                            character.up,
                        );

                        character.velocity = project_motion_on_ground(
                            character.velocity,
                            hit.hit_data.normal1,
                            character.up,
                        );
                    }

                    return true;
                }

                let grounded = character.grounded() || new_ground.is_some();

                // In order to try step up we need to be grounded and hitting a "wall".
                if grounded {
                    if let Some(step_result) = try_step_up_on_hit(
                        collider,
                        *hit.translation,
                        transform.rotation,
                        character.up,
                        hit.hit_data.normal1,
                        hit.direction,
                        hit.remaining_motion,
                        config.epsilon,
                        &spatial_query,
                        &filter,
                        time.delta_secs(),
                    ) {
                        new_ground = Some(Dir3::new(step_result.normal).unwrap());

                        // Subtract the stepped distance from remaining time to avoid moving further
                        *hit.remaining_time =
                            (*hit.remaining_time - step_result.move_time).max(0.0);

                        // We need to override the translation here because the we stepped up
                        *hit.translation = step_result.translation;

                        // Successfully stepped, don't slide this iteration
                        return false;
                    }
                }

                // Slide vleocity along walls
                match grounded {
                    // Avoid sliding up walls when grounded
                    true => {
                        character.velocity = project_motion_on_wall(
                            character.velocity,
                            hit.hit_data.normal1,
                            character.up,
                        );

                        *hit.velocity = project_motion_on_wall(
                            *hit.velocity,
                            hit.hit_data.normal1,
                            character.up,
                        )
                    }
                    false => {
                        character.velocity = character.velocity.reject_from(hit.hit_data.normal1)
                    }
                };

<<<<<<< HEAD
                true
=======
                if !is_walkable(step_hit.normal1, character.up, EXAMPLE_WALKABLE_ANGLE) {
                    return true;
                }

                // Make sure velocity is not upwards after stepping. This is because if
                // we're a capsule, the roundness of it will cause an upward velocity,
                // giving us a launching up effect that we don't want.
                let up_vel = movement.translation.dot(*character.up).max(0.0);
                *movement.velocity -= character.up * up_vel;

                // We need to override the translation here because the we stepped up
                *movement.translation = step_offset;

                new_ground = Some(Dir3::new(step_hit.normal1).unwrap());

                // Subtract the stepped distance from remaining time to avoid moving further
                let move_time = (forward + inward) * time.delta_secs();
                *movement.remaining_time = (*movement.remaining_time - move_time).max(0.0);

                // Successfully stepped, don't slide this iteration
                false
>>>>>>> db6d6160
            },
        );

        transform.translation = move_result.new_translation;

        if character.grounded() && new_ground.is_none() {
            if let Some((safe_distance, hit)) = ground_check(
                &collider,
                &config,
                transform.translation,
                character.up,
                transform.rotation,
                &spatial_query,
                &filter,
                EXAMPLE_GROUND_CHECK_DISTANCE,
                EXAMPLE_WALKABLE_ANGLE,
            ) {
                transform.translation -= safe_distance * character.up;
                new_ground = Some(Dir3::new(hit.normal1).unwrap());
            }
        }

        let h = character
            .velocity
            .reject_from_normalized(*character.up)
            .length();
        let v = character
            .velocity
            .project_onto_normalized(*character.up)
            .length();
        let all = character.velocity.length();
        dbg!([h, v, all]);

        // Update the ground
        character.ground = new_ground;
    }
}

struct StepUpResult {
    translation: Vec3,
    move_time: f32,
    normal: Vec3,
}

fn try_step_up_on_hit(
    collider: &Collider,
    translation: Vec3,
    rotation: Quat,
    up: Dir3,
    hit_normal: Vec3,
    direction: Dir3,
    mut step_forward: f32,
    epsilon: f32,
    spatial_query: &SpatialQuery,
    filter: &SpatialQueryFilter,
    delta_time: f32,
) -> Option<StepUpResult> {
    let horizontal_normal = hit_normal.reject_from_normalized(*up).normalize_or_zero();

    // This is necessary for capsule colliders since the normal angle changes depending on
    // how far out on a ledge the character is standing
    let a = 1.0 - EXAMPLE_WALKABLE_ANGLE.cos();
    let min_inward_distance = EXAMPLE_CHARACTER_RADIUS * a;

    // Step into the hit normal alil bit, this helps with the capsule collider.
    // Cylinders don't need this since they have a flat bottom.
    let inward = min_inward_distance + epsilon * PI;

    // Step a lil bit less forward to account for stepping into the hit normal
    step_forward = (step_forward - inward).max(0.0);

    let step_motion = direction * step_forward - horizontal_normal * inward;

    let Some((step_translation, hit)) = try_climb_step(
        spatial_query,
        &collider,
        translation,
        step_motion,
        rotation,
        up,
        EXAMPLE_STEP_HEIGHT + EXAMPLE_GROUND_CHECK_DISTANCE,
        epsilon,
        &filter,
    ) else {
        // Can't stand here, slide instead
        return None;
    };

    if !is_walkable(hit.normal1, up, EXAMPLE_WALKABLE_ANGLE) {
        return None;
    }

    // Subtract the stepped distance from remaining time to avoid moving further
    let move_time = (step_forward + inward) * delta_time;

    Some(StepUpResult {
        translation: step_translation,
        move_time,
        normal: hit.normal1,
    })
}

/// This is a simple example inspired by Quake, users are expected to bring their own logic for acceleration.
#[must_use]
fn acceleration(
    velocity: Vec3,
    direction: impl TryInto<Dir3>,
    max_acceleration: f32,
    target_speed: f32,
    delta: f32,
) -> Vec3 {
    let Ok(direction) = direction.try_into() else {
        return Vec3::ZERO;
    };

    // Current speed in the desired direction.
    let current_speed = velocity.dot(*direction);

    // No acceleration is needed if current speed exceeds target.
    if current_speed >= target_speed {
        return Vec3::ZERO;
    }

    // Clamp to avoid acceleration past the target speed.
    let accel_speed = f32::min(target_speed - current_speed, max_acceleration * delta);

    direction * accel_speed
}

/// Constant acceleration in the opposite direction of velocity.
#[must_use]
pub fn friction(velocity: Vec3, friction: f32, delta: f32) -> Vec3 {
    let speed_sq = velocity.length_squared();

    if speed_sq < 1e-4 {
        return Vec3::ZERO;
    }

    let factor = f32::exp(-friction / speed_sq.sqrt() * delta);

    -velocity * (1.0 - factor)
}<|MERGE_RESOLUTION|>--- conflicted
+++ resolved
@@ -301,31 +301,7 @@
                     }
                 };
 
-<<<<<<< HEAD
                 true
-=======
-                if !is_walkable(step_hit.normal1, character.up, EXAMPLE_WALKABLE_ANGLE) {
-                    return true;
-                }
-
-                // Make sure velocity is not upwards after stepping. This is because if
-                // we're a capsule, the roundness of it will cause an upward velocity,
-                // giving us a launching up effect that we don't want.
-                let up_vel = movement.translation.dot(*character.up).max(0.0);
-                *movement.velocity -= character.up * up_vel;
-
-                // We need to override the translation here because the we stepped up
-                *movement.translation = step_offset;
-
-                new_ground = Some(Dir3::new(step_hit.normal1).unwrap());
-
-                // Subtract the stepped distance from remaining time to avoid moving further
-                let move_time = (forward + inward) * time.delta_secs();
-                *movement.remaining_time = (*movement.remaining_time - move_time).max(0.0);
-
-                // Successfully stepped, don't slide this iteration
-                false
->>>>>>> db6d6160
             },
         );
 
