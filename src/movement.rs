use std::f32::consts::PI;

use avian3d::prelude::{
    Collider, CollisionLayers, RigidBody, Sensor, SpatialQuery, SpatialQueryFilter,
};
use bevy::prelude::*;
use bevy_enhanced_input::prelude::{ActionState, Actions};

use crate::{
    camera::MainCamera,
<<<<<<< HEAD
    floor::{Floor, find_floor},
    input::{self, DefaultContext, Jump},
    move_and_slide::{MoveAndSlideConfig, move_and_slide},
=======
    character::*,
    input::{self, DefaultContext, Jump},
    move_and_slide::*,
>>>>>>> baa32094
};

// @todo: we should probably move all of this into an example file, then make the project a lib instead of a bin.

pub struct KCCPlugin;

impl Plugin for KCCPlugin {
    fn build(&self, app: &mut App) {
        app.add_systems(FixedUpdate, movement);
    }
}

#[derive(Component)]
#[require(
    RigidBody = RigidBody::Kinematic,
    Collider = Capsule3d::new(EXAMPLE_CHARACTER_RADIUS, EXAMPLE_CHARACTER_CAPSULE_LENGTH),
)]
pub struct Character {
    velocity: Vec3,
<<<<<<< HEAD
    floor: Option<Floor>,
=======
    ground: Option<Dir3>,
>>>>>>> baa32094
    up: Dir3,
}

impl Character {
    /// Launch the character, clearing the grounded state if launched away from the `ground` normal.
    pub fn launch(&mut self, impulse: Vec3) {
        if let Some(ground) = self.ground {
            // Clear grounded if launched away from the ground
            if ground.dot(impulse) > 0.0 {
                self.ground = None;
            }
        }

        self.velocity += impulse
    }

    /// Launch the character on the `up` axis, overriding the downward velocity.
    pub fn jump(&mut self, impulse: f32) {
        // Override downward velocity
        let down = self.velocity.dot(*self.up).min(0.0);
        self.launch(self.up * impulse + self.up * -down);
    }

    /// Returns `true` if the character is standing on the ground.
    pub fn grounded(&self) -> bool {
        self.ground.is_some()
    }
}

impl Default for Character {
    fn default() -> Self {
        Self {
            velocity: Vec3::ZERO,
            ground: None,
            up: Dir3::Y,
        }
    }
}

// Marker component used to freeze player movement when the main camera is in fly-mode.
// This shouldn't be strictly necessary if we figure out how to properly layer InputContexts.
#[derive(Component)]
pub struct Frozen;

fn movement(
    mut q_kcc: Query<
        (
            Entity,
            &Actions<DefaultContext>,
            &mut Transform,
            &mut Character,
            &Collider,
            &CollisionLayers,
        ),
        Without<Frozen>,
    >,
    main_camera: Single<&Transform, (With<MainCamera>, Without<Character>)>,
    sensors: Query<Entity, With<Sensor>>,
    time: Res<Time>,
    spatial_query: SpatialQuery,
) {
    let main_camera_transform = main_camera.into_inner();
    for (entity, actions, mut transform, mut character, collider, layers) in &mut q_kcc {
        if actions.action::<Jump>().state() == ActionState::Fired {
            if character.grounded() {
                character.jump(EXAMPLE_JUMP_IMPULSE);
            }
        }

        // Get the raw 2D input vector
        let input_vec = actions.action::<input::Move>().value().as_axis2d();

        // Extract just the yaw from the camera rotation
        let camera_yaw = main_camera_transform.rotation.to_euler(EulerRot::YXZ).0;
        let yaw_rotation = Quat::from_rotation_y(camera_yaw);

<<<<<<< HEAD
        let max_acceleration = match character.floor {
            Some(floor) => {
                let friction = friction(character.velocity, EXAMPLE_FRICTION, time.delta_secs());
                character.velocity += friction;

                // Make sure velocity is never towards the floor since this makes the jump height inconsistent
                let downward_vel = character.velocity.dot(*floor.normal).min(0.0);
                character.velocity -= floor.normal * downward_vel;

                // Project input direction on the floor normal to allow walking down slopes
                // TODO: this is wrong, walking diagonally up/down slopes will be slightly off direction wise,
                // even more so for steep slopes.
                direction = direction
                    .reject_from_normalized(*floor.normal)
                    .normalize_or_zero();

                EXAMPLE_FLOOR_ACCELERATION
=======
        // Rotate the movement direction vector by only the camera's yaw
        let direction = yaw_rotation * Vec3::new(input_vec.x, 0.0, -input_vec.y);

        let max_acceleration = match character.ground {
            Some(_) => {
                let friction = friction(character.velocity, EXAMPLE_FRICTION, time.delta_secs());
                character.velocity += friction;

                EXAMPLE_GROUND_ACCELERATION
>>>>>>> baa32094
            }
            None => {
                // Apply gravity when not grounded
                let gravity = character.up * -EXAMPLE_GRAVITY * time.delta_secs();
                character.velocity += gravity;

                EXAMPLE_AIR_ACCELERATION
            }
        };

        // accelerate in the movement direction
        let acceleration = acceleration(
            character.velocity,
            direction,
            max_acceleration,
            EXAMPLE_MOVEMENT_SPEED,
            time.delta_secs(),
        );
        character.velocity += acceleration;

        let rotation = transform.rotation;

        // Filter out the character entity as well as any entities not in the character's collision filter
        let mut filter = SpatialQueryFilter::default()
            .with_excluded_entities([entity])
            .with_mask(layers.filters);

        // Also filter out sensor entities
        filter.excluded_entities.extend(sensors);

        let config = MoveAndSlideConfig::default();

<<<<<<< HEAD
        let mut new_floor = None;
=======
        // We need to store the new ground for the ground check to work properly
        let mut new_ground = None;
>>>>>>> baa32094

        if let Some(move_and_slide_result) = move_and_slide(
            &spatial_query,
            &collider,
            transform.translation,
            character.velocity,
            rotation,
            config,
            &filter,
            time.delta_secs(),
<<<<<<< HEAD
            |hit| {
                if let Some(floor) = Floor::new_if_walkable(
                    entity,
                    hit.normal1,
                    (hit.distance - config.epsilon).max(0.0), // TODO: callback should probably return safe distance
                    character.up,
                    EXAMPLE_WALKABLE_ANGLE,
                ) {
                    new_floor = Some(floor);
=======
            |movement| {
                let walkable = is_walkable(
                    movement.hit_data.normal1,
                    character.up,
                    EXAMPLE_WALKABLE_ANGLE,
                );

                if walkable {
                    // Dir3::new won't be Err since we have already checked if it's walkable
                    new_ground = Some(Dir3::new(movement.hit_data.normal1).unwrap());
                }

                let grounded = character.ground.is_some() || new_ground.is_some();

                // In order to try step up we need to be grounded and hitting a "wall".
                if walkable || !grounded {
                    return true;
                }

                let horizontal_normal = movement
                    .hit_data
                    .normal1
                    .reject_from_normalized(*character.up)
                    .normalize_or_zero();

                // This is necessary for capsule colliders since the normal angle changes depending on
                // how far out on a ledge the character is standing
                let a = 1.0 - EXAMPLE_WALKABLE_ANGLE.cos();
                let min_inward_distance = EXAMPLE_CHARACTER_RADIUS * a;

                // Step into the hit normal alil bit, this helps with the capsule collider.
                // Cylinders don't need this since they have a flat bottom.
                let inward = min_inward_distance + config.epsilon * PI;

                // Step a lil bit less forward to account for stepping into the hit normal
                let forward = (movement.remaining_motion - inward).max(0.0);

                let step_motion = movement.direction * forward - horizontal_normal * inward;

                let Some((step_offset, step_hit)) = try_climb_step(
                    &spatial_query,
                    &collider,
                    *movement.translation,
                    step_motion,
                    rotation,
                    character.up,
                    EXAMPLE_STEP_HEIGHT + EXAMPLE_GROUND_CHECK_DISTANCE,
                    config.epsilon,
                    &filter,
                ) else {
                    // Can't stand here, slide instead
                    return true;
                };

                if !is_walkable(step_hit.normal1, character.up, EXAMPLE_WALKABLE_ANGLE) {
                    return true;
>>>>>>> baa32094
                }

                // Make sure velocity is not upwards after stepping. This is because if 
                // we're a capsule, the roundness of it will cause an upward velocity, 
                // giving us a launching up effect that we don't want.
                let up_vel = movement.translation.dot(*character.up).max(0.0);
                *movement.velocity -= character.up * up_vel;

                // We need to override the translation here because the we stepped up
                *movement.translation = step_offset;

                new_ground = Some(Dir3::new(step_hit.normal1).unwrap());

                // Subtract the stepped distance from remaining time to avoid moving further
                let move_time = (forward + inward) * time.delta_secs();
                *movement.remaining_time = (*movement.remaining_time - move_time).max(0.0);

                // Successfully stepped, don't slide this iteration
                false
            },
        ) {
            transform.translation = move_and_slide_result.new_translation;
            character.velocity = move_and_slide_result.new_velocity;
        }

<<<<<<< HEAD
        // Check for floor when previously on the floor and no floor was found during move and slide
        // to avoid rapid changes to the grounded state
        if character.floor.is_some() && new_floor.is_none() {
            if let Some(floor) = find_floor(
                &spatial_query,
                collider,
                transform.translation,
=======
        if character.ground.is_some() && new_ground.is_none() {
            if let Some((movement, hit)) = ground_check(
                &collider,
                &config,
                transform.translation,
                character.up,
>>>>>>> baa32094
                rotation,
                character.up,
                10.0, // arbitrary trace distance
                config.epsilon,
                EXAMPLE_WALKABLE_ANGLE,
                &filter,
                EXAMPLE_GROUND_CHECK_DISTANCE,
                EXAMPLE_WALKABLE_ANGLE,
            ) {
<<<<<<< HEAD
                transform.translation -= character.up * floor.distance;
                new_floor = Some(floor);
            }
        }

        character.floor = new_floor;
=======
                transform.translation -= movement * character.up;
                new_ground = Some(Dir3::new(hit.normal1).unwrap());
            }
        }

        character.ground = new_ground;
>>>>>>> baa32094
    }
}

/// This is a simple example inspired by Quake, users are expected to bring their own logic for acceleration.
#[must_use]
fn acceleration(
    velocity: Vec3,
    direction: impl TryInto<Dir3>,
    max_acceleration: f32,
    target_speed: f32,
    delta: f32,
) -> Vec3 {
    let Ok(direction) = direction.try_into() else {
        return Vec3::ZERO;
    };

    // Current speed in the desired direction.
    let current_speed = velocity.dot(*direction);

    // No acceleration is needed if current speed exceeds target.
    if current_speed >= target_speed {
        return Vec3::ZERO;
    }

    // Clamp to avoid acceleration past the target speed.
    let accel_speed = f32::min(target_speed - current_speed, max_acceleration * delta);

    direction * accel_speed
}

/// Constant acceleration in the opposite direction of velocity.
#[must_use]
pub fn friction(velocity: Vec3, friction: f32, delta: f32) -> Vec3 {
    let speed_sq = velocity.length_squared();

    if speed_sq < 1e-4 {
        return Vec3::ZERO;
    }

    let factor = f32::exp(-friction / speed_sq.sqrt() * delta);

    -velocity * (1.0 - factor)
}<|MERGE_RESOLUTION|>--- conflicted
+++ resolved
@@ -8,15 +8,9 @@
 
 use crate::{
     camera::MainCamera,
-<<<<<<< HEAD
-    floor::{Floor, find_floor},
-    input::{self, DefaultContext, Jump},
-    move_and_slide::{MoveAndSlideConfig, move_and_slide},
-=======
     character::*,
     input::{self, DefaultContext, Jump},
-    move_and_slide::*,
->>>>>>> baa32094
+    move_and_slide::{MoveAndSlideConfig, character_sweep, move_and_slide},
 };
 
 // @todo: we should probably move all of this into an example file, then make the project a lib instead of a bin.
@@ -36,11 +30,7 @@
 )]
 pub struct Character {
     velocity: Vec3,
-<<<<<<< HEAD
     floor: Option<Floor>,
-=======
-    ground: Option<Dir3>,
->>>>>>> baa32094
     up: Dir3,
 }
 
@@ -117,25 +107,6 @@
         let camera_yaw = main_camera_transform.rotation.to_euler(EulerRot::YXZ).0;
         let yaw_rotation = Quat::from_rotation_y(camera_yaw);
 
-<<<<<<< HEAD
-        let max_acceleration = match character.floor {
-            Some(floor) => {
-                let friction = friction(character.velocity, EXAMPLE_FRICTION, time.delta_secs());
-                character.velocity += friction;
-
-                // Make sure velocity is never towards the floor since this makes the jump height inconsistent
-                let downward_vel = character.velocity.dot(*floor.normal).min(0.0);
-                character.velocity -= floor.normal * downward_vel;
-
-                // Project input direction on the floor normal to allow walking down slopes
-                // TODO: this is wrong, walking diagonally up/down slopes will be slightly off direction wise,
-                // even more so for steep slopes.
-                direction = direction
-                    .reject_from_normalized(*floor.normal)
-                    .normalize_or_zero();
-
-                EXAMPLE_FLOOR_ACCELERATION
-=======
         // Rotate the movement direction vector by only the camera's yaw
         let direction = yaw_rotation * Vec3::new(input_vec.x, 0.0, -input_vec.y);
 
@@ -145,7 +116,6 @@
                 character.velocity += friction;
 
                 EXAMPLE_GROUND_ACCELERATION
->>>>>>> baa32094
             }
             None => {
                 // Apply gravity when not grounded
@@ -178,12 +148,8 @@
 
         let config = MoveAndSlideConfig::default();
 
-<<<<<<< HEAD
-        let mut new_floor = None;
-=======
         // We need to store the new ground for the ground check to work properly
         let mut new_ground = None;
->>>>>>> baa32094
 
         if let Some(move_and_slide_result) = move_and_slide(
             &spatial_query,
@@ -194,17 +160,6 @@
             config,
             &filter,
             time.delta_secs(),
-<<<<<<< HEAD
-            |hit| {
-                if let Some(floor) = Floor::new_if_walkable(
-                    entity,
-                    hit.normal1,
-                    (hit.distance - config.epsilon).max(0.0), // TODO: callback should probably return safe distance
-                    character.up,
-                    EXAMPLE_WALKABLE_ANGLE,
-                ) {
-                    new_floor = Some(floor);
-=======
             |movement| {
                 let walkable = is_walkable(
                     movement.hit_data.normal1,
@@ -261,11 +216,10 @@
 
                 if !is_walkable(step_hit.normal1, character.up, EXAMPLE_WALKABLE_ANGLE) {
                     return true;
->>>>>>> baa32094
                 }
 
-                // Make sure velocity is not upwards after stepping. This is because if 
-                // we're a capsule, the roundness of it will cause an upward velocity, 
+                // Make sure velocity is not upwards after stepping. This is because if
+                // we're a capsule, the roundness of it will cause an upward velocity,
                 // giving us a launching up effect that we don't want.
                 let up_vel = movement.translation.dot(*character.up).max(0.0);
                 *movement.velocity -= character.up * up_vel;
@@ -287,46 +241,25 @@
             character.velocity = move_and_slide_result.new_velocity;
         }
 
-<<<<<<< HEAD
-        // Check for floor when previously on the floor and no floor was found during move and slide
-        // to avoid rapid changes to the grounded state
-        if character.floor.is_some() && new_floor.is_none() {
-            if let Some(floor) = find_floor(
-                &spatial_query,
-                collider,
-                transform.translation,
-=======
         if character.ground.is_some() && new_ground.is_none() {
             if let Some((movement, hit)) = ground_check(
                 &collider,
                 &config,
                 transform.translation,
-                character.up,
->>>>>>> baa32094
+                -character.up,
+                10.0, // arbitrary trace distance
                 rotation,
-                character.up,
-                10.0, // arbitrary trace distance
-                config.epsilon,
-                EXAMPLE_WALKABLE_ANGLE,
+                &spatial_query,
                 &filter,
                 EXAMPLE_GROUND_CHECK_DISTANCE,
                 EXAMPLE_WALKABLE_ANGLE,
             ) {
-<<<<<<< HEAD
-                transform.translation -= character.up * floor.distance;
-                new_floor = Some(floor);
-            }
-        }
-
-        character.floor = new_floor;
-=======
                 transform.translation -= movement * character.up;
                 new_ground = Some(Dir3::new(hit.normal1).unwrap());
             }
         }
 
         character.ground = new_ground;
->>>>>>> baa32094
     }
 }
 
